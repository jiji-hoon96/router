{
  "name": "tanstack-router-react-example-basic",
  "version": "0.0.0",
  "private": true,
  "scripts": {
    "dev": "concurrently 'tsr watch' 'vite --port=3000'",
    "build": "tsr generate && vite build",
    "serve": "vite preview",
    "start": "vite"
  },
  "dependencies": {
<<<<<<< HEAD
    "@tanstack/actions": "0.0.1-beta.147",
    "@tanstack/bling": "^0.5.0",
    "@tanstack/loaders": "0.0.1-beta.147",
    "@tanstack/react-actions": "0.0.1-beta.147",
    "@tanstack/react-loaders": "0.0.1-beta.147",
    "@tanstack/react-router": "0.0.1-beta.147",
    "@tanstack/react-start": "0.0.1-beta.147",
    "@tanstack/react-store": "0.0.1-beta.147",
    "@tanstack/router": "0.0.1-beta.147",
    "@tanstack/router-cli": "0.0.1-beta.147",
    "@tanstack/router-core": "0.0.1-beta.147",
    "@tanstack/router-devtools": "0.0.1-beta.147",
    "@tanstack/store": "0.0.1-beta.147",
=======
    "@tanstack/react-router": "0.0.1-beta.148",
    "@tanstack/react-actions": "0.0.1-beta.148",
    "@tanstack/react-loaders": "0.0.1-beta.148",
    "@tanstack/router-devtools": "0.0.1-beta.148",
    "@tanstack/router-cli": "0.0.1-beta.148",
>>>>>>> 98e72c55
    "@vitejs/plugin-react": "^1.1.3",
    "axios": "^1.1.3",
    "concurrently": "^7.6.0",
    "immer": "^9.0.15",
    "react": "^18.2.0",
    "react-dom": "^18.2.0",
    "vite": "^2.8.6",
<<<<<<< HEAD
    "zod": "^3.19.1"
=======
    "zod": "^3.19.1",
    "@tanstack/store": "0.0.1-beta.148",
    "@tanstack/react-store": "0.0.1-beta.148",
    "@tanstack/router-core": "0.0.1-beta.148",
    "@tanstack/loaders": "0.0.1-beta.148",
    "@tanstack/actions": "0.0.1-beta.148",
    "@tanstack/router": "0.0.1-beta.148",
    "@tanstack/react-start": "0.0.1-beta.148"
>>>>>>> 98e72c55
  },
  "devDependencies": {
    "@types/react": "^18.0.25",
    "@types/react-dom": "^18.0.8"
  },
  "pnpm": {
    "overrides": {
      "@tanstack/react-router": "workspace:*",
      "@tanstack/react-actions": "workspace:*",
      "@tanstack/react-loaders": "workspace:*",
      "@tanstack/router-devtools": "workspace:*",
      "@tanstack/router-cli": "workspace:*"
    }
  }
}<|MERGE_RESOLUTION|>--- conflicted
+++ resolved
@@ -9,46 +9,27 @@
     "start": "vite"
   },
   "dependencies": {
-<<<<<<< HEAD
-    "@tanstack/actions": "0.0.1-beta.147",
+    "@tanstack/actions": "0.0.1-beta.148",
     "@tanstack/bling": "^0.5.0",
-    "@tanstack/loaders": "0.0.1-beta.147",
-    "@tanstack/react-actions": "0.0.1-beta.147",
-    "@tanstack/react-loaders": "0.0.1-beta.147",
-    "@tanstack/react-router": "0.0.1-beta.147",
-    "@tanstack/react-start": "0.0.1-beta.147",
-    "@tanstack/react-store": "0.0.1-beta.147",
-    "@tanstack/router": "0.0.1-beta.147",
-    "@tanstack/router-cli": "0.0.1-beta.147",
-    "@tanstack/router-core": "0.0.1-beta.147",
-    "@tanstack/router-devtools": "0.0.1-beta.147",
-    "@tanstack/store": "0.0.1-beta.147",
-=======
-    "@tanstack/react-router": "0.0.1-beta.148",
+    "@tanstack/loaders": "0.0.1-beta.148",
     "@tanstack/react-actions": "0.0.1-beta.148",
     "@tanstack/react-loaders": "0.0.1-beta.148",
+    "@tanstack/react-router": "0.0.1-beta.148",
+    "@tanstack/react-start": "0.0.1-beta.148",
+    "@tanstack/react-store": "0.0.1-beta.148",
+    "@tanstack/router-cli": "0.0.1-beta.148",
+    "@tanstack/router-core": "0.0.1-beta.148",
     "@tanstack/router-devtools": "0.0.1-beta.148",
-    "@tanstack/router-cli": "0.0.1-beta.148",
->>>>>>> 98e72c55
+    "@tanstack/router": "0.0.1-beta.148",
+    "@tanstack/store": "0.0.1-beta.148",
     "@vitejs/plugin-react": "^1.1.3",
     "axios": "^1.1.3",
     "concurrently": "^7.6.0",
     "immer": "^9.0.15",
+    "react-dom": "^18.2.0",
     "react": "^18.2.0",
-    "react-dom": "^18.2.0",
     "vite": "^2.8.6",
-<<<<<<< HEAD
     "zod": "^3.19.1"
-=======
-    "zod": "^3.19.1",
-    "@tanstack/store": "0.0.1-beta.148",
-    "@tanstack/react-store": "0.0.1-beta.148",
-    "@tanstack/router-core": "0.0.1-beta.148",
-    "@tanstack/loaders": "0.0.1-beta.148",
-    "@tanstack/actions": "0.0.1-beta.148",
-    "@tanstack/router": "0.0.1-beta.148",
-    "@tanstack/react-start": "0.0.1-beta.148"
->>>>>>> 98e72c55
   },
   "devDependencies": {
     "@types/react": "^18.0.25",
