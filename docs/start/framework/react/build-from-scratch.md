---
id: build-from-scratch
title: Build a Project from Scratch
---

> [!NOTE]
> If you chose to quick start with an example or cloned project, you can skip this guide and move on to the [Learn the Basics](../learn-the-basics) guide.

_So you want to build a TanStack Start project from scratch?_

This guide will help you build a **very** basic TanStack Start web application. Together, we will use TanStack Start to:

- Serve an index page...
- Which displays a counter...
- With a button to increment the counter persistently.

[Here is what that will look like](https://stackblitz.com/github/tanstack/router/tree/main/examples/react/start-counter)

Let's create a new project directory and initialize it.

```shell
mkdir myApp
cd myApp
npm init -y
```

> [!NOTE] > We use `npm` in all of these examples, but you can use your package manager of choice instead.

## TypeScript Configuration

We highly recommend using TypeScript with TanStack Start. Create a `tsconfig.json` file with at least the following settings:

```jsonc
{
  "compilerOptions": {
    "jsx": "react-jsx",
    "moduleResolution": "Bundler",
    "module": "ESNext",
    "target": "ES2022",
    "skipLibCheck": true,
    "strictNullChecks": true,
  },
}
```

## Install Dependencies

TanStack Start is (currently\*) powered by [Vinxi](https://vinxi.vercel.app/) and [TanStack Router](https://tanstack.com/router) and requires them as dependencies.

> [!NOTE] > \*Vinxi will be removed before version 1.0.0 is released and TanStack will rely only on Vite and Nitro. The commands and APIs that use Vinxi will likely be replaced with a Vite plugin or dedicated TanStack Start CLI.

To install them, run:

```shell
npm i @tanstack/start @tanstack/react-router vinxi
```

You'll also need React and the Vite React plugin, so install them too:

```shell
npm i react react-dom && npm i -D @vitejs/plugin-react vite-tsconfig-paths
```

and some TypeScript:

```shell
npm i -D typescript @types/react @types/react-dom
```

## Update Configuration Files

We'll then update our `package.json` to use Vinxi's CLI and set `"type": "module"`:

```json
{
  // ...
  "type": "module",
  "scripts": {
    "dev": "vinxi dev",
    "build": "vinxi build",
    "start": "vinxi start"
  }
}
```

Then configure TanStack Start's `app.config.ts` file:

```typescript
// app.config.ts
import { defineConfig } from '@tanstack/start/config'
import tsConfigPaths from 'vite-tsconfig-paths'

export default defineConfig({
  vite: {
    plugins: [
      tsConfigPaths({
        projects: ['./tsconfig.json'],
      }),
    ],
  },
})
```

## Add the Basic Templating

There are four required files for TanStack Start usage:

1. The router configuration
2. The server entry point
3. The client entry point
4. The root of your application

Once configuration is done, we'll have a file tree that looks like the following:

```
.
├── app/
│   ├── routes/
│   │   └── `__root.tsx`
│   ├── `client.tsx`
│   ├── `router.tsx`
│   ├── `routeTree.gen.ts`
│   └── `ssr.tsx`
├── `.gitignore`
├── `app.config.ts`
├── `package.json`
└── `tsconfig.json`
```

## The Router Configuration

This is the file that will dictate the behavior of TanStack Router used within Start. Here, you can configure everything
from the default [preloading functionality](../guide/preloading.md) to [caching staleness](../guide/data-loading.md).

```tsx
// app/router.tsx
import { createRouter as createTanStackRouter } from '@tanstack/react-router'
import { routeTree } from './routeTree.gen'

export function createRouter() {
  const router = createTanStackRouter({
    routeTree,
  })

  return router
}

declare module '@tanstack/react-router' {
  interface Register {
    router: ReturnType<typeof createRouter>
  }
}
```

> `routeTree.gen.ts` is not a file you're expected to have at this point.
> It will be generated when you run TanStack Start (via `npm run dev` or `npm run start`) for the first time.

## The Server Entry Point

As TanStack Start is an [SSR](https://unicorn-utterances.com/posts/what-is-ssr-and-ssg) framework, we need to pipe this router
information to our server entry point:

```tsx
// app/ssr.tsx
import {
  createStartHandler,
  defaultStreamHandler,
} from '@tanstack/start/server'
import { getRouterManifest } from '@tanstack/start/router-manifest'

import { createRouter } from './router'

export default createStartHandler({
  createRouter,
  getRouterManifest,
})(defaultStreamHandler)
```

This allows us to know what routes and loaders we need to execute when the user hits a given route.

## The Client Entry Point

Now we need a way to hydrate our client-side JavaScript once the route resolves to the client. We do this by piping the same
router information to our client entry point:

```tsx
// app/client.tsx
/// <reference types="vinxi/types/client" />
import { hydrateRoot } from 'react-dom/client'
import { StartClient } from '@tanstack/start'
import { createRouter } from './router'

<<<<<<< HEAD
const router = createRouter({
  scrollRestoration: true,
})
=======
const router = createRouter({ scrollRestoration: true })
>>>>>>> 8442ef50

hydrateRoot(document, <StartClient router={router} />)
```

This enables us to kick off client-side routing once the user's initial server request has fulfilled.

## The Root of Your Application

Finally, we need to create the root of our application. This is the entry point for all other routes. The code in this file will wrap all other routes in the application.

```tsx
// app/routes/__root.tsx
import { Outlet, createRootRoute } from '@tanstack/react-router'
import { Meta, Scripts } from '@tanstack/start'
import type { ReactNode } from 'react'

export const Route = createRootRoute({
  head: () => ({
    meta: [
      {
        charSet: 'utf-8',
      },
      {
        name: 'viewport',
        content: 'width=device-width, initial-scale=1',
      },
      {
        title: 'TanStack Start Starter',
      },
    ],
  }),
  component: RootComponent,
})

function RootComponent() {
  return (
    <RootDocument>
      <Outlet />
    </RootDocument>
  )
}

function RootDocument({ children }: Readonly<{ children: ReactNode }>) {
  return (
    <html>
      <head>
        <Meta />
      </head>
      <body>
        {children}
        <Scripts />
      </body>
    </html>
  )
}
```

## Writing Your First Route

Now that we have the basic templating setup, we can write our first route. This is done by creating a new file in the `app/routes` directory.

```tsx
// app/routes/index.tsx
import * as fs from 'node:fs'
import { createFileRoute, useRouter } from '@tanstack/react-router'
import { createServerFn } from '@tanstack/start'

const filePath = 'count.txt'

async function readCount() {
  return parseInt(
    await fs.promises.readFile(filePath, 'utf-8').catch(() => '0'),
  )
}

const getCount = createServerFn({
  method: 'GET',
}).handler(() => {
  return readCount()
})

const updateCount = createServerFn({ method: 'POST' })
  .validator((d: number) => d)
  .handler(async ({ data }) => {
    const count = await readCount()
    await fs.promises.writeFile(filePath, `${count + data}`)
  })

export const Route = createFileRoute('/')({
  component: Home,
  loader: async () => await getCount(),
})

function Home() {
  const router = useRouter()
  const state = Route.useLoaderData()

  return (
    <button
      type="button"
      onClick={() => {
        updateCount({ data: 1 }).then(() => {
          router.invalidate()
        })
      }}
    >
      Add 1 to {state}?
    </button>
  )
}
```

That's it! 🤯 You've now set up a TanStack Start project and written your first route. 🎉

You can now run `npm run dev` to start your server and navigate to `http://localhost:3000` to see your route in action.

You want to deploy your application? Check out the [hosting guide](./hosting.md).<|MERGE_RESOLUTION|>--- conflicted
+++ resolved
@@ -190,13 +190,9 @@
 import { StartClient } from '@tanstack/start'
 import { createRouter } from './router'
 
-<<<<<<< HEAD
 const router = createRouter({
   scrollRestoration: true,
 })
-=======
-const router = createRouter({ scrollRestoration: true })
->>>>>>> 8442ef50
 
 hydrateRoot(document, <StartClient router={router} />)
 ```
